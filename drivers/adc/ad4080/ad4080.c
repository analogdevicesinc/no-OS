/***************************************************************************//**
 *   @file   ad4080.c
 *   @brief  Implementation of AD4080 Driver.
 *   @author Antoniu Miclaus (antoniu.miclaus@analog.com)
********************************************************************************
 * Copyright 2022(c) Analog Devices, Inc.
 *
 * All rights reserved.
 *
 * Redistribution and use in source and binary forms, with or without
 * modification, are permitted provided that the following conditions are met:
 *  - Redistributions of source code must retain the above copyright
 *    notice, this list of conditions and the following disclaimer.
 *  - Redistributions in binary form must reproduce the above copyright
 *    notice, this list of conditions and the following disclaimer in
 *    the documentation and/or other materials provided with the
 *    distribution.
 *  - Neither the name of Analog Devices, Inc. nor the names of its
 *    contributors may be used to endorse or promote products derived
 *    from this software without specific prior written permission.
 *  - The use of this software may or may not infringe the patent rights
 *    of one or more patent holders.  This license does not release you
 *    from the requirement that you obtain separate licenses from these
 *    patent holders to use this software.
 *  - Use of the software either in source or binary form, must be run
 *    on or directly connected to an Analog Devices Inc. component.
 *
 * THIS SOFTWARE IS PROVIDED BY ANALOG DEVICES "AS IS" AND ANY EXPRESS OR
 * IMPLIED WARRANTIES, INCLUDING, BUT NOT LIMITED TO, NON-INFRINGEMENT,
 * MERCHANTABILITY AND FITNESS FOR A PARTICULAR PURPOSE ARE DISCLAIMED.
 * IN NO EVENT SHALL ANALOG DEVICES BE LIABLE FOR ANY DIRECT, INDIRECT,
 * INCIDENTAL, SPECIAL, EXEMPLARY, OR CONSEQUENTIAL DAMAGES (INCLUDING, BUT NOT
 * LIMITED TO, INTELLECTUAL PROPERTY RIGHTS, PROCUREMENT OF SUBSTITUTE GOODS OR
 * SERVICES; LOSS OF USE, DATA, OR PROFITS; OR BUSINESS INTERRUPTION) HOWEVER
 * CAUSED AND ON ANY THEORY OF LIABILITY, WHETHER IN CONTRACT, STRICT LIABILITY,
 * OR TORT (INCLUDING NEGLIGENCE OR OTHERWISE) ARISING IN ANY WAY OUT OF THE USE
 * OF THIS SOFTWARE, EVEN IF ADVISED OF THE POSSIBILITY OF SUCH DAMAGE.
*******************************************************************************/

/******************************************************************************/
/***************************** Include Files **********************************/
/******************************************************************************/

#include <stdlib.h>
#include <errno.h>
#include "ad4080.h"
#include "no_os_delay.h"
#include "ad4080_regs.h"

/******************************************************************************/
/************************ Functions Definitions *******************************/
/******************************************************************************/
/******************************************************************************/

/**
 * @brief Write device register.
 * @param dev- The device structure.
 * @param reg_addr - The register address.
 * @param reg_val - The data to be written.
 * @return 0 in case of success, negative error code otherwise.
 */
int ad4080_write(struct ad4080_dev *dev, uint32_t reg_addr,
		 uint32_t reg_val)
{
	int ret;
	uint32_t reg_size = 0;
	uint8_t buff[6];
	uint8_t buf_size = 0;
	uint8_t address_increment = 1;
	uint32_t i;

	if (!dev)
		return -EINVAL;

	reg_size = AD4080_ADDR(reg_addr);

	/* Check addr asc/desc and based on that set the base address and
	 * address increment */
	if ((!dev->addr_asc) & (reg_size > 1)) {
		address_increment = -1;
		reg_addr += reg_size - 1; /* Switch to address of last byte */
	}

	/* In this case, only a single transaction is required. */
	if (reg_size == 1 || dev->strict_reg || !dev->single_instr) {

		if (!dev->short_instr) {
			/* Fill up the buffer execute and return */
	buff[0] = no_os_field_get(BYTE_ADDR_H, reg_addr);
	buff[1] = no_os_field_get(BYTE_ADDR_L, reg_addr);
			buf_size = LONG_INSTR_LENGTH;
		} else {
			buff[0] = no_os_field_get(BYTE_ADDR_L, reg_addr);
			buf_size = SHORT_INSTR_LENGTH;
		}

		for (i = 0; i < reg_size; i++) {
			buff[buf_size + i - 1] = dev->addr_asc ?
						 reg_val >> (8*(reg_size + i - 1)) :
						 reg_val >> 8*(i);
		}

		buf_size += reg_size;

		ret = no_os_spi_write_and_read(dev->spi_desc, buff, buf_size);

		/* If any of the register interface config modes were updated,
		 * store the updated value locally */
		switch (reg_addr) {
		case AD4080_ADDR(AD4080_REG_INTERFACE_CONFIG_A):
			dev->addr_asc = no_os_field_get(AD4080_ADDR_ASC_MSK, reg_val);
			break;
		case AD4080_ADDR(AD4080_REG_INTERFACE_CONFIG_B):
			dev->single_instr = no_os_field_get(AD4080_SINGLE_INST_MSK, reg_val);
			dev->short_instr = no_os_field_get(AD4080_SHORT_INST_MSK, reg_val);
			break;

		case AD4080_ADDR(AD4080_REG_INTERFACE_CONFIG_C):
			dev->strict_reg = no_os_field_get(AD4080_STRICT_REG_ACCESS_MSK, reg_val);
			break;
		default:
			break;
		}

		return ret;

	} else {
		/* It's neither strict nor streaming. Multiple transactions are
		 * required for each byte */

		for (i = 0; i < reg_size; i++) {
			if (!dev->short_instr) {
				buff[0] = no_os_field_get(BYTE_ADDR_H, reg_addr + i*address_increment);
				buff[1] = no_os_field_get(BYTE_ADDR_L, reg_addr + i*address_increment);
				buf_size = LONG_INSTR_LENGTH;
			} else {
				buff[0] = no_os_field_get(BYTE_ADDR_L, reg_addr);
				buf_size = SHORT_INSTR_LENGTH;
			}
			buff[buf_size] = dev->addr_asc ? reg_val >> 8*(reg_size - i - 1) : reg_val >>
					 8*(i);
			buf_size += 1;

			ret = no_os_spi_write_and_read(dev->spi_desc, buff, buf_size);
			if (ret)
				return EINVAL;
		}
	}
	return ret;

}

/**
 * @brief Read device register.
 * @param dev - The device structure.
 * @param reg_addr - The register address.
 * @param reg_val - The data read from the register.
 * @return 0 in case of success, negative error code otherwise.
 */
int ad4080_read(struct ad4080_dev *dev, uint32_t reg_addr,
		uint32_t *reg_val)
{
	int ret;
	uint32_t reg_size = 0;
	uint8_t buff[6];
	uint8_t buf_size = 0;
	uint8_t address_increment = 1;
	uint32_t i;
	uint32_t data_index;
	uint32_t left_shift;

	if (!dev)
		return -EINVAL;

	reg_size = AD4080_ADDR(reg_addr);

	/* Check addr asc/desc and based on that set the base address and
	 * address increment, and reverse the order of the bytes */
	if ((!dev->addr_asc) & (reg_size > 1)) {
		address_increment = -1;
		reg_addr += reg_size - 1; /* Switch to address of last byte */
	}

	/* In this case, only a single transaction is required. */
	if (reg_size == 1 || dev->strict_reg || !dev->single_instr) {

		if (!dev->short_instr) {
			/* Fill up the buffer execute and return */
	buff[0] = no_os_field_get(BYTE_ADDR_H, reg_addr) | AD4080_SPI_READ;
			;
	buff[1] = no_os_field_get(BYTE_ADDR_L, reg_addr);
			buf_size = LONG_INSTR_LENGTH;
		} else {
			buff[0] = no_os_field_get(BYTE_ADDR_L, reg_addr) | AD4080_SPI_READ;
			buf_size = SHORT_INSTR_LENGTH;
		}
		buf_size += reg_size;

	ret = no_os_spi_write_and_read(dev->spi_desc, buff, 3);
		if (ret)
			return ret;

		for (i = buf_size - reg_size; i < buf_size; i++) {
			data_index = i + reg_size - buf_size;
			left_shift = dev->addr_asc ? 8*(reg_size - data_index - 1) : 8*(data_index);
			*reg_val += buff[i] << left_shift;
		}

	} else {
		/* It's neither strict nor streaming. Multiple transactions are
		 * required for each byte */

		for (i = 0; i < reg_size; i++) {
			if (!dev->short_instr) {
				buff[0] = no_os_field_get(BYTE_ADDR_H, reg_addr + i*address_increment);
				buff[1] = no_os_field_get(BYTE_ADDR_L, reg_addr + i*address_increment);
				buf_size = LONG_INSTR_LENGTH + 1;
			} else {
				buff[0] = no_os_field_get(BYTE_ADDR_L, reg_addr);
				buf_size = SHORT_INSTR_LENGTH + 1;
			}

			ret = no_os_spi_write_and_read(dev->spi_desc, buff, buf_size);
	if (ret)
		return ret;

			left_shift = dev->addr_asc ? 8*(reg_size - i - 1) : 8*(i);
			*(reg_val) |= (buff[buf_size - 1]) << left_shift;
		}
	}

	return 0;
}

/**
 * @brief Update specific register bits.
 * @param dev - The device structure.
 * @param reg_addr - The register address.
 * @param mask - Specific bits mask.
 * @param reg_val - The data to be written.
 * @return 0 in case of success, negative error code otherwise.
 */
int ad4080_update_bits(struct ad4080_dev *dev,
		       uint16_t reg_addr,
		       uint8_t mask,
		       uint8_t reg_val)
{
	int ret;
	uint8_t data;

	if (!dev)
		return -EINVAL;

	ret = ad4080_read(dev, reg_addr, (uint32_t *)&data);
	if (ret)
		return ret;

	data &= ~mask;
	data |= reg_val;

	return ad4080_write(dev, reg_addr, data);
}

/**
 * @brief Software reset the device.
 * @param dev - The device structure.
 * @return 0 in case of success, negative error code otherwise.
 */
int ad4080_soft_reset(struct ad4080_dev *dev)
{
	int ret;

	if (!dev)
		return -EINVAL;

	ret = ad4080_update_bits(dev,
				 AD4080_ADDR(AD4080_REG_INTERFACE_CONFIG_A),
				 AD4080_SW_RESET_MSK,
				 AD4080_SW_RESET);
	if (ret)
		return ret;

	return ad4080_update_bits(dev,
				  AD4080_ADDR(AD4080_REG_INTERFACE_CONFIG_A),
				  AD4080_SW_RESET_MSK,
				  0);
}

/**
 * @brief Set Address Ascension
 * @param dev - The device structure.
 * @param addr_asc - The device mode.
 * @return 0 in case of success, negative error code otherwise.
 */
int ad4080_set_addr_asc(struct ad4080_dev *dev, enum ad4080_addr_asc addr_asc)
{
	int ret;

	if (!dev)
		return -EINVAL;

	ret = ad4080_update_bits(dev,
				 AD4080_ADDR(AD4080_REG_INTERFACE_CONFIG_A),
				 AD4080_ADDR_ASC_MSK,
				 no_os_field_prep(AD4080_ADDR_ASC_MSK, addr_asc));
	if (ret)
		return ret;

	dev->addr_asc = addr_asc;

	return 0;
}

/**
 * @brief Get Address Ascension
 * @param dev - The device structure.
 * @return Address ascension value
 */
enum ad4080_addr_asc ad4080_get_addr_asc(struct ad4080_dev *dev)
{
	return dev->addr_asc;
}

/**
 * @brief Set Single/Streaming Mode
 * @param dev - The device structure.
 * @param single_instr - The device mode.
 * @return 0 in case of success, negative error code otherwise.
 */
int ad4080_set_single_instr(struct ad4080_dev *dev,
			    enum ad4080_single_instr single_instr)
{
	int ret;

	if (!dev)
		return -EINVAL;

	ret = ad4080_update_bits(dev,
				 AD4080_ADDR(AD4080_REG_INTERFACE_CONFIG_B),
				 AD4080_SINGLE_INST_MSK,
				 no_os_field_prep(AD4080_SINGLE_INST_MSK, single_instr));
	if (ret)
		return ret;

	dev->single_instr = single_instr;

	return 0;
}

/**
 * @brief Get Single/Streaming Mode
 * @param dev - The device structure.
 * @return Single/Streaming Mode value
 */
enum ad4080_single_instr ad4080_get_single_instr(struct ad4080_dev *dev)
{
	if (!dev)
		return -EINVAL;

	return dev->single_instr;
}

/**
 * @brief Set Short Instruction
 * @param dev - The device structure.
 * @param short_instr - The device mode.
 * @return 0 in case of success, negative error code otherwise.
 */
int ad4080_set_short_instr(struct ad4080_dev *dev,
			   enum ad4080_short_instr short_instr)
{
	int ret;

	if (!dev)
		return -EINVAL;

	ret = ad4080_update_bits(dev,
				 AD4080_ADDR(AD4080_REG_INTERFACE_CONFIG_B),
				 AD4080_SHORT_INST_MSK,
				 no_os_field_prep(AD4080_SHORT_INST_MSK, short_instr));
	if (ret)
		return ret;

	dev->short_instr = short_instr;

	return 0;
}

/**
 * @brief Get Short Instruction
 * @param dev - The device structure.
 * @return Short Instruction value
 */
enum ad4080_short_instr ad4080_get_short_instr(struct ad4080_dev *dev)
{
	if (!dev)
		return -EINVAL;

	return dev->short_instr;
}

/**
 * @brief Set Strict Register Access
 * @param dev - The device structure.
 * @param strict_reg - The device mode.
 * @return 0 in case of success, negative error code otherwise.
 */
int ad4080_set_strict_reg_access(struct ad4080_dev *dev,
				 enum ad4080_strict_reg_access strict_reg)
{
	int ret;

	if (!dev)
		return -EINVAL;

	ret = ad4080_update_bits(dev,
				 AD4080_ADDR(AD4080_REG_INTERFACE_CONFIG_C),
				 AD4080_STRICT_REG_ACCESS_MSK,
				 no_os_field_prep(AD4080_STRICT_REG_ACCESS_MSK, strict_reg));
	if (ret)
		return ret;

	dev->strict_reg = strict_reg;

	return 0;
}

/**
 * @brief Get Strict Register Access
 * @param dev - The device structure.
 * @return Strict Register Access value
 */
enum ad4080_strict_reg_access ad4080_get_strict_reg_access(
	struct ad4080_dev *dev)
{
	if (!dev)
		return -EINVAL;

	return dev->strict_reg;
}

/**
 * @brief Set AD4080 Output Pattern
 * @param dev - The device structure.
 * @param intf_chk_en - The Output Pattern mode.
 * @return 0 in case of success, negative error code otherwise.
 */
int ad4080_set_intf_chk_en(struct ad4080_dev *dev,
			   enum ad4080_intf_chk_en intf_chk_en)
{
	int ret;

	if (!dev)
		return -EINVAL;

	ret = ad4080_update_bits(dev,
				 AD4080_ADDR(AD4080_REG_DATA_INTF_CONFIG_A),
				 AD4080_INTF_CHK_EN_MSK,
				 no_os_field_prep(AD4080_INTF_CHK_EN_MSK, intf_chk_en));
	if (ret)
		return ret;

	dev->intf_chk_en = intf_chk_en;

	return 0;
}

/**
 * @brief Get AD4080 Output Pattern
 * @param dev - The device structure.
 * @return Output Pattern value
 */
enum ad4080_intf_chk_en ad4080_get_intf_chk_en(struct ad4080_dev *dev)
{
	return dev->intf_chk_en;
}

/**
 * @brief Set AD4080 LVDS/SPI Lane Control
 * @param dev - The device structure.
 * @param cnv_spi_lvds_lanes - The LVDS/SPI Lane Control mode.
 * @return 0 in case of success, negative error code otherwise.
 */
int ad4080_set_cnv_spi_lvds_lanes(struct ad4080_dev *dev,
				  enum ad4080_cnv_spi_lvds_lanes cnv_spi_lvds_lanes)
{
	int ret;

	if (!dev)
		return -EINVAL;

	ret = ad4080_update_bits(dev,
				 AD4080_ADDR(AD4080_REG_DATA_INTF_CONFIG_A),
				 AD4080_DATA_LANE_CNT_MSK,
				 no_os_field_prep(AD4080_DATA_LANE_CNT_MSK, cnv_spi_lvds_lanes));
	if (ret)
		return ret;

	dev->cnv_spi_lvds_lanes = cnv_spi_lvds_lanes;

	return 0;
}

/**
 * @brief Get AD4080 LVDS/SPI Lane Control
 * @param dev - The device structure.
 * @return LVDS/SPI Lane Control value
 */
enum ad4080_cnv_spi_lvds_lanes ad4080_get_cnv_spi_lvds_lanes(
	struct ad4080_dev *dev)
{
	if (!dev)
		return -EINVAL;

	return dev->cnv_spi_lvds_lanes;
}

/**
 * @brief Set AD4080 Data Interface Configuration
 * @param dev - The device structure.
 * @param conv_data_spi_lvds - The device mode.
 * @return 0 in case of success, negative error code otherwise.
 */
int ad4080_set_conv_data_spi_lvds(struct ad4080_dev *dev,
				  enum ad4080_conv_data_spi_lvds conv_data_spi_lvds)
{
	int ret;

	if (!dev)
		return -EINVAL;

	ret = ad4080_update_bits(dev,
				 AD4080_ADDR(AD4080_REG_DATA_INTF_CONFIG_A),
				 AD4080_DATA_INTF_SEL_MSK,
				 no_os_field_prep(AD4080_DATA_INTF_SEL_MSK, conv_data_spi_lvds));
	if (ret)
		return ret;

	dev->conv_data_spi_lvds = conv_data_spi_lvds;

	return 0;
}

/**
 * @brief Get AD4080 Data Interface Configuration
 * @param dev - The device structure.
 * @return Data Interface Configuration value
 */
enum ad4080_conv_data_spi_lvds ad4080_get_conv_data_spi_lvds(
	struct ad4080_dev *dev)
{
	if (!dev)
		return -EINVAL;

	return dev->conv_data_spi_lvds;
}

/**
 * @brief Set AD4080 Interface clock periods from CNV rising edge
 * @param dev - The device structure.
 * @param lvds_cnv_clk_cnt - Interface clock periods from CNV rising edge value
 * @return 0 in case of success, negative error code otherwise.
 */
int ad4080_set_lvds_cnv_clk_cnt(struct ad4080_dev *dev,
				enum ad4080_lvds_cnv_clk_cnt lvds_cnv_clk_cnt)
{
	int ret;

	if (!dev)
		return -EINVAL;

	ret = ad4080_update_bits(dev,
				 AD4080_ADDR(AD4080_REG_DATA_INTF_CONFIG_B),
				 AD4080_LVDS_CNV_CLK_CNT_MSK,
				 no_os_field_prep( AD4080_LVDS_CNV_CLK_CNT_MSK, lvds_cnv_clk_cnt));
	if (ret)
		return ret;

	dev->lvds_cnv_clk_cnt = lvds_cnv_clk_cnt;

	return 0;
}

/**
 * @brief Get AD4080 Interface clock periods from CNV rising edge
 * @param dev - The device structure.
 * @return Interface clock periods from CNV rising edge value
 */
enum ad4080_lvds_cnv_clk_cnt ad4080_get_lvds_cnv_clk_cnt(struct ad4080_dev *dev)
{
	if (!dev)
		return -EINVAL;

	return dev->lvds_cnv_clk_cnt;
}

/**
 * @brief Set AD4080 LVDS Self Clock Mode
 * @param dev - The device structure.
 * @param lvds_self_clk_mode - The LVDS Self Clock Mode.
 * @return 0 in case of success, negative error code otherwise.
 */
int ad4080_set_lvds_self_clk_mode(struct ad4080_dev *dev,
				  enum ad4080_lvds_self_clk_mode lvds_self_clk_mode)
{
	int ret;

	if (!dev)
		return -EINVAL;

	ret = ad4080_update_bits(dev,
				 AD4080_ADDR(AD4080_REG_DATA_INTF_CONFIG_B),
				 AD4080_LVDS_SELF_CLK_EN_MSK,
				 no_os_field_prep(AD4080_LVDS_SELF_CLK_EN_MSK, lvds_self_clk_mode));
	if (ret)
		return ret;

	dev->lvds_self_clk_mode = lvds_self_clk_mode;

	return 0;
}

/**
 * @brief Get AD4080 LVDS Self Clock Mode
 * @param dev - The device structure.
 * @return LVDS Self Clock Mode value
 */
enum ad4080_lvds_self_clk_mode ad4080_get_lvds_self_clk_mode(
	struct ad4080_dev *dev)
{
	if (!dev)
		return -EINVAL;

	return dev->lvds_self_clk_mode;
}

/**
 * @brief Set AD4080 LVDS CNV Clock Mode
 * @param dev - The device structure.
 * @param cnv_clk_mode - The LVDS CNV Clock Mode value
 * @return 0 in case of success, negative error code otherwise.
 */
int ad4080_set_lvds_cnv_clk_mode(struct ad4080_dev *dev,
				 enum ad4080_lvds_cnv_clk_mode cnv_clk_mode)
{
	int ret;

	if (!dev)
		return -EINVAL;

	ret = ad4080_update_bits(dev,
				 AD4080_ADDR(AD4080_REG_DATA_INTF_CONFIG_B),
				 AD4080_LVDS_CNV_EN,
				 no_os_field_prep(AD4080_LVDS_CNV_EN, cnv_clk_mode));
	if (ret)
		return ret;

	dev->cnv_clk_mode = cnv_clk_mode;

	return 0;
}

/**
 * @brief Get AD4080 LVDS CNV Clock Mode
 * @param dev - The device structure.
 * @return LVDS CNV Clock Mode value
 */
enum ad4080_lvds_cnv_clk_mode ad4080_get_lvds_cnv_clk_mode(
	struct ad4080_dev *dev)
{
	if (!dev)
		return -EINVAL;

	return dev->cnv_clk_mode;
}

/**
 * @brief Set AD4080 LVDS Differential Output Voltage
 * @param dev - The device structure.
 * @param lvds_vod - The LVDS Differential Output Voltage value
 * @return 0 in case of success, negative error code otherwise.
 */
int ad4080_set_lvds_vod(struct ad4080_dev *dev,
			enum ad4080_lvds_vod lvds_vod)
{
	int ret;

	if (!dev)
		return -EINVAL;

	ret = ad4080_update_bits(dev,
				 AD4080_ADDR(AD4080_REG_DATA_INTF_CONFIG_C),
				 AD4080_LVDS_VOD_MSK,
				 no_os_field_prep(AD4080_LVDS_VOD_MSK, lvds_vod));
	if (ret)
		return ret;

	dev->lvds_vod = lvds_vod;

	return 0;
}

/**
 * @brief Get AD4080 LVDS Differential Output Voltage
 * @param dev - The device structure.
 * @return LVDS Differential Output Voltage value
 */
enum ad4080_lvds_vod ad4080_get_lvds_vod(struct ad4080_dev *dev)
{
	if (!dev)
		return -EINVAL;

	return dev->lvds_vod;
}

/**
 * @brief Set AD4080 MSPI SDO Output Current
 * @param dev - The device structure.
 * @param mspi_drv - The MSPI SDO Output Current value.
 * @return 0 in case of success, negative error code otherwise.
 */
int ad4080_set_mspi_drv(struct ad4080_dev *dev,
			enum ad4080_mspi_drv mspi_drv)
{
	int ret;

	if (!dev)
		return -EINVAL;

	ret = ad4080_update_bits(dev,
				 AD4080_ADDR(AD4080_REG_DATA_INTF_CONFIG_C),
				 AD4080_MSPI_DRV_MSK,
				 no_os_field_prep(AD4080_MSPI_DRV_MSK, mspi_drv));
	if (ret)
		return ret;

	dev->mspi_drv = mspi_drv;

	return 0;
}

/**
 * @brief Get AD4080 MSPI SDO Output Current
 * @param dev - The device structure.
 * @return MSPI SDO Output Current value
 */
enum ad4080_mspi_drv ad4080_get_mspi_drv( struct ad4080_dev *dev)
{
	if (!dev)
		return -EINVAL;

	return dev->mspi_drv;
}

/**
 * @brief Set AD4080 Analog/Digital LDO
 * @param dev - The device structure.
 * @param ana_dig_ldo_pd - The Analog/Digital LDO value
 * @return 0 in case of success, negative error code otherwise.
 */
int ad4080_set_ana_dig_ldo_pd(struct ad4080_dev *dev,
			      enum ad4080_ana_dig_ldo_pd ana_dig_ldo_pd)
{
	int ret;

	if (!dev)
		return -EINVAL;

	ret = ad4080_update_bits(dev,
				 AD4080_ADDR(AD4080_REG_PWR_CTRL),
				 AD4080_ANA_DIG_LDO_PD_MSK,
				 no_os_field_prep(AD4080_ANA_DIG_LDO_PD_MSK, ana_dig_ldo_pd));
	if (ret)
		return ret;

	dev->ana_dig_ldo_pd = ana_dig_ldo_pd;

	return 0;
}

/**
 * @brief Get AD4080 Analog/Digital LDO
 * @param dev - The device structure.
 * @return MSPI Analog/Digital LDO value
 */
enum ad4080_ana_dig_ldo_pd ad4080_get_ana_dig_ldo_pd(struct ad4080_dev *dev)
{
	if (!dev)
		return -EINVAL;

	return dev->ana_dig_ldo_pd;
}

/**
 * @brief Set AD4080 Interface LDO
 * @param dev - The device structure.
 * @param intf_ldo_pd - The  Interface LDO value
 * @return 0 in case of success, negative error code otherwise.
 */
int ad4080_set_intf_ldo_pd(struct ad4080_dev *dev,
			   enum ad4080_intf_ldo_pd intf_ldo_pd)
{
	int ret;

	if (!dev)
		return -EINVAL;

	ret = ad4080_update_bits(dev,
				 AD4080_ADDR(AD4080_REG_PWR_CTRL),
				 AD4080_INTF_LDO_PD_MSK,
				 no_os_field_prep(AD4080_INTF_LDO_PD_MSK, intf_ldo_pd));
	if (ret)
		return ret;

	dev->intf_ldo_pd = intf_ldo_pd;

	return 0;
}

/**
 * @brief Get AD4080 Interface LDO
 * @param dev - The device structure.
 * @return Interface LDO value
 */
enum ad4080_intf_ldo_pd ad4080_get_intf_ldo_pd(struct ad4080_dev *dev)
{
	if (!dev)
		return -EINVAL;

	return dev->intf_ldo_pd;
}

/**
 * @brief Set AD4080 Conversion Data FIFO Mode
 * @param dev - The device structure.
 * @param fifo_mode - The Conversion Data FIFO Mode
 * @return 0 in case of success, negative error code otherwise.
 */
int ad4080_set_fifo_mode(struct ad4080_dev *dev,
			 enum ad4080_fifo_mode fifo_mode)
{
	int ret;

	if (!dev)
		return -EINVAL;

	ret = ad4080_update_bits(dev,
				 AD4080_ADDR(AD4080_REG_FIFO_CONFIG),
				 AD4080_FIFO_MODE_MSK,
				 no_os_field_prep(AD4080_FIFO_MODE_MSK, fifo_mode));
	if (ret)
		return ret;

	dev->fifo_mode = fifo_mode;

	return 0;
}

/**
 * @brief Get Set AD4080 Conversion Data FIFO Mode
 * @param dev - The device structure.
 * @return AD4080 Conversion Data FIFO Mode value
 */
enum ad4080_fifo_mode ad4080_get_fifo_mode(struct ad4080_dev *dev)
{
	if (!dev)
		return -EINVAL;

	return dev->fifo_mode;
}

/**
 * @brief Configure the config SPI interface during initialization
 * @param dev - The device structure.
 * @param init_param - The structure that contains the device initial
 * 		       parameters.
 * @return 0 in case of success, negative error code otherwise
 */
<<<<<<< HEAD
int ad4080_configuration_intf_init(struct ad4080_dev *dev,
=======
init ad4080_configuration_intf_init(struct ad4080_dev *dev,
>>>>>>> 08c32f64
				   struct ad4080_init_param init_param)
{
	int ret;
	
	if (!dev)
		return -EINVAL;

	ret = ad4080_set_single_instr(dev, init_param.single_instr);
	if (ret)
		return ret;
	
	ret = ad4080_set_short_instr(dev, init_param.short_instr);
	if (ret)
		return ret;
	
	ret = ad4080_set_strict_reg_access(dev, init_param.strict_reg);
	if (ret)
		return ret;
		
	return 0;
}

/**
 * @brief Configure the data interface during initialization
 * @param dev - The device structure.
 * @param init_param - The structure that contains the device initial
 * 		       parameters.
 * @return 0 in case of success, negative error code otherwise
 */
<<<<<<< HEAD
int ad4080_data_intf_init(struct ad4080_dev *dev,
=======
init ad4080_data_intf_init(struct ad4080_dev *dev,
>>>>>>> 08c32f64
				   struct ad4080_init_param init_param)
{
	int ret;
	
	if (!dev)
		return -EINVAL;

	ret = ad4080_set_cnv_spi_lvds_lanes(dev, init_param.cnv_spi_lvds_lanes);
	if (ret)
		return ret;
	
	ret = ad4080_set_conv_data_spi_lvds(dev, init_param.conv_data_spi_lvds) ;
	if (ret)
		return ret;
	
	ret = ad4080_set_lvds_cnv_clk_cnt(dev, init_param.lvds_cnv_clk_cnt) ;
	if (ret)
		return ret;
	
	ret = ad4080_set_lvds_self_clk_mode(dev, init_param.lvds_self_clk_mode) ;
	if (ret)
		return ret;
	
	ret = ad4080_set_lvds_vod(dev, init_param.lvds_vod) ;
	if (ret)
		return ret;
	
	ret = ad4080_set_lvds_cnv_clk_mode(dev, init_param.cnv_clk_mode) ;
	if (ret)
		return ret;
	
	return 0;
}

/**
 * @brief Initialize the device.
 * @param device - The device structure.
 * @param init_param - The structure that contains the device initial
 * 		       parameters.
 * @return 0 in case of success, negative error code otherwise.
 */
int ad4080_init(struct ad4080_dev **device,
		struct ad4080_init_param init_param)
{
	struct ad4080_dev *dev;
	uint8_t data;
	int ret;

	dev = (struct ad4080_dev *)calloc(1, sizeof(*dev));
	if (!dev)
		return -ENOMEM;

	/* SPI Initialization*/
	ret = no_os_spi_init(&dev->spi_desc, init_param.spi_init);
	if (ret)
		goto error_dev;

	ret = ad4080_read(dev, AD4080_ADDR(AD4080_REG_CHIP_TYPE), (uint32_t *)&data) ;
	if (ret)
		goto error_spi;

	if (data != AD4080_CHIP_ID)
		goto error_spi;

	/* Software Reset */
	ret = ad4080_soft_reset(dev);
	if (ret)
		goto error_spi;

	dev->spi3wire = init_param.spi3wire;
	dev->addr_asc = init_param.addr_asc;

	ret = ad4080_update_bits(dev,
				 AD4080_ADDR(AD4080_REG_INTERFACE_CONFIG_A),
				 AD4080_ADDR_ASC_MSK |
				 AD4080_SDO_ENABLE_MSK,
				 no_os_field_prep(AD4080_SDO_ENABLE_MSK, dev->spi3wire) |
				 no_os_field_prep(AD4080_ADDR_ASC_MSK, dev->addr_asc));
	if (ret)
		goto error_spi;
<<<<<<< HEAD
=======

	*device = dev;
>>>>>>> 08c32f64
	
	/* Configuration SPI Interface Initialization */
	ret = ad4080_configuration_intf_init(dev, init_param);
	if (ret)
		goto error_spi;
	
	/* Data Interface Initialization */
	ret = ad4080_data_intf_init(dev, init_param);
	if (ret)
		goto error_spi;	
	
	/* Set SDO Output Drive Current Strength */
	ret = ad4080_set_mspi_drv(dev, init_param.mspi_drv) ;
	if (ret)
		goto error_spi;

	return 0;

	*device = dev ;

	return 0 ;

error_spi:
	no_os_spi_remove(dev->spi_desc);
error_dev:
	free(dev);

	return ret;
}

/**
 * @brief Remove the device and release resources.
 * @param dev - The device structure.
 * @return 0 in case of success, negative error code otherwise.
 */
int ad4080_remove(struct ad4080_dev *dev)
{
	int ret;

	if (!dev)
		return -EINVAL;

	ret = no_os_spi_remove(dev->spi_desc);
	if (ret)
		return ret;

	free(dev);

	return ret;
}<|MERGE_RESOLUTION|>--- conflicted
+++ resolved
@@ -876,11 +876,7 @@
  * 		       parameters.
  * @return 0 in case of success, negative error code otherwise
  */
-<<<<<<< HEAD
 int ad4080_configuration_intf_init(struct ad4080_dev *dev,
-=======
-init ad4080_configuration_intf_init(struct ad4080_dev *dev,
->>>>>>> 08c32f64
 				   struct ad4080_init_param init_param)
 {
 	int ret;
@@ -910,11 +906,7 @@
  * 		       parameters.
  * @return 0 in case of success, negative error code otherwise
  */
-<<<<<<< HEAD
 int ad4080_data_intf_init(struct ad4080_dev *dev,
-=======
-init ad4080_data_intf_init(struct ad4080_dev *dev,
->>>>>>> 08c32f64
 				   struct ad4080_init_param init_param)
 {
 	int ret;
@@ -995,12 +987,7 @@
 				 no_os_field_prep(AD4080_ADDR_ASC_MSK, dev->addr_asc));
 	if (ret)
 		goto error_spi;
-<<<<<<< HEAD
-=======
-
-	*device = dev;
->>>>>>> 08c32f64
-	
+
 	/* Configuration SPI Interface Initialization */
 	ret = ad4080_configuration_intf_init(dev, init_param);
 	if (ret)
