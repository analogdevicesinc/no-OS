/***************************************************************************//**
 *   @file   ad74416h.h
 *   @brief  Header file of AD74416h Driver.
 *   @author Antoniu Miclaus (antoniu.miclaus@analog.com)
********************************************************************************
 * Copyright 2023(c) Analog Devices, Inc.
 *
 * All rights reserved.
 *
 * Redistribution and use in source and binary forms, with or without
 * modification, are permitted provided that the following conditions are met:
 *  - Redistributions of source code must retain the above copyright
 *    notice, this list of conditions and the following disclaimer.
 *  - Redistributions in binary form must reproduce the above copyright
 *    notice, this list of conditions and the following disclaimer in
 *    the documentation and/or other materials provided with the
 *    distribution.
 *  - Neither the name of Analog Devices, Inc. nor the names of its
 *    contributors may be used to endorse or promote products derived
 *    from this software without specific prior written permission.
 *  - The use of this software may or may not infringe the patent rights
 *    of one or more patent holders.  This license does not release you
 *    from the requirement that you obtain separate licenses from these
 *    patent holders to use this software.
 *  - Use of the software either in source or binary form, must be run
 *    on or directly connected to an Analog Devices Inc. component.
 *
 * THIS SOFTWARE IS PROVIDED BY ANALOG DEVICES "AS IS" AND ANY EXPRESS OR
 * IMPLIED WARRANTIES, INCLUDING, BUT NOT LIMITED TO, NON-INFRINGEMENT,
 * MERCHANTABILITY AND FITNESS FOR A PARTICULAR PURPOSE ARE DISCLAIMED.
 * IN NO EVENT SHALL ANALOG DEVICES BE LIABLE FOR ANY DIRECT, INDIRECT,
 * INCIDENTAL, SPECIAL, EXEMPLARY, OR CONSEQUENTIAL DAMAGES (INCLUDING, BUT NOT
 * LIMITED TO, INTELLECTUAL PROPERTY RIGHTS, PROCUREMENT OF SUBSTITUTE GOODS OR
 * SERVICES; LOSS OF USE, DATA, OR PROFITS; OR BUSINESS INTERRUPTION) HOWEVER
 * CAUSED AND ON ANY THEORY OF LIABILITY, WHETHER IN CONTRACT, STRICT LIABILITY,
 * OR TORT (INCLUDING NEGLIGENCE OR OTHERWISE) ARISING IN ANY WAY OUT OF THE USE
 * OF THIS SOFTWARE, EVEN IF ADVISED OF THE POSSIBILITY OF SUCH DAMAGE.
*******************************************************************************/
#ifndef _AD74416H_H
#define _AD74416H_H

/******************************************************************************/
/***************************** Include Files **********************************/
/******************************************************************************/

#include "stdint.h"
#include "stdbool.h"
#include "no_os_spi.h"
#include "no_os_gpio.h"

/******************************************************************************/
/********************** Macros and Constants Definitions **********************/
/******************************************************************************/

#define AD74416H_N_CHANNELS             4

#define AD74416H_CH_A                   0
#define AD74416H_CH_B                   1
#define AD74416H_CH_C                   2
#define AD74416H_CH_D                   3

/** The value of the sense resistor in ohms */
#define AD74416H_RSENSE                 12
/** 16 bit ADC */
#define AD74416H_ADC_MAX_VALUE		16777215

/** Register map */
#define AD74416H_NOP				0x00
#define AD74416H_CH_FUNC_SETUP(x)               (0x01 + (x * 12))
#define AD74416H_ADC_CONFIG(x)                  (0x02 + (x * 12))
#define AD74416H_DIN_CONFIG0(x)			(0x03 + (x * 12))
#define AD74416H_DIN_CONFIG1(x)			(0x04 + (x * 12))
#define AD74416H_OUTPUT_CONFIG(x)               (0x05 + (x * 12))
#define AD74416H_RTD_CONFIG(x)			(0x06 + (x * 12))
#define AD74416H_FET_LKG_COMP(x)		(0x07 + (x * 12))
#define AD74416H_DO_EXT_CONFIG(x)		(0x08 + (x * 12))
#define AD74416H_I_BURNOUT_CONFIG(x)		(0x09 + (x * 12))
#define AD74416H_DAC_CODE(x)			(0x0A + (x * 12))
#define AD74416H_DAC_ACTIVE(x)			(0x0C + (x * 12))
#define AD74416H_GPIO_CONFIG(x)			(0x32 + x)
#define AD74416H_PWR_OPTIM_CONFIG		0x38
#define AD74416H_ADC_CONV_CTRL			0x39
#define AD74416H_DIAG_ASSIGN			0x3A
#define AD74416H_WTD_CONFIG			0x3B
#define AD74416H_DIN_COMP_OUT			0x3E
#define AD74416H_ALERT_STATUS			0x3F
#define AD74416H_LIVE_STATUS			0x40
#define AD74416H_ADC_RESULT_UPR(x)		(0x41 + (x * 2))
#define AD74416H_ADC_RESULT(x)			(0x42 + (x * 2))
#define AD74416H_ADC_DIAG_RESULT(x)		(0x49 + x)
#define AD74416H_LAST_ADC_RESULT_UPR		0x4D
#define AD74416H_LAST_ADC_RESULT		0x4E
#define AD74416H_DIN_COUNTER(x)			(0x50 + (x * 2))
#define AD74416H_SUPPLY_ALERT_STATUS		0x57
#define AD74416H_CHANNEL_ALERT_STATUS(x)	(0x58 + x)
#define AD74416H_ALERT_MASK			0x5C
#define AD74416H_SUPPLY_ALERT_MASK		0x5D
#define AD74416H_CHANNEL_ALERT_MASK(x)		(0x5E + x)
#define AD74416H_READ_SELECT			0x6E
#define AD74416H_BURST_READ_SEL			0x6F
#define AD74416H_THERM_RST			0x73
#define AD74416H_CMD_KEY			0x74
#define AD74416H_BORADCAST_CMD_KEY		0x75
#define AD74416H_SCRATCH(x)			(0x76 + x)
#define AD74416H_GENERIC_ID			0x7A
#define AD74416H_SILICON_REV			0x7B
#define AD74416H_SILICON_ID0			0x7D
#define AD74416H_SILICON_ID1			0x7E
#define AD74416H_HART_ALERT_STATUS(x)		(0x80 + (x * 16))
#define AD74416H_HART_RX(x)			(0x81 + (x * 16))
#define AD74416H_HART_TX(x)			(0x82 + (x * 16))
#define AD74416H_HART_FCR(x)			(0x83 + (x * 16))
#define AD74416H_HART_MCR(x)			(0x84 + (x * 16))
#define AD74416H_HART_RFC(x)			(0x85 + (x * 16))
#define AD74416H_HART_TFC(x)			(0x86 + (x * 16))
#define AD74416H_HART_ALERT_MASK(x)		(0x87 + (x * 16))
#define AD74416H_HART_CONFIG(x)			(0x88 + (x * 16))
#define AD74416H_HART_TX_PREM(x)		(0x89 + (x * 16))
#define AD74416H_HART_EVDET(x)			(0x8A + (x * 16))
#define AD74416H_HART_TX_GAIN(x)		(0x8B + (x * 16))
#define AD74416H_HART_GPIO_IF_CONFIG		0xC0
#define AD74416H_HART_GPIO_MON_CONFIG(x)	(0xC1 + x)

/** Software reset sequence */
#define AD74416H_CMD_KEY_RESET_1                0x15FA
#define AD74416H_CMD_KEY_RESET_2                0xAF51

#define AD74416H_SPI_RD_RET_INFO_MSK		NO_OS_BIT(8)
#define AD74416H_ERR_CLR_MSK			NO_OS_GENMASK(15, 0)
#define AD74416H_SPI_CRC_ERR_MSK		NO_OS_BIT(13)

/* AD74416H_CH_FUNC_SETUP */
#define AD74416H_CH_FUNC_SETUP_MSK		NO_OS_GENMASK(3, 0)

/* AD74416H_ADC_CONFIG */
#define AD74416H_ADC_CONV_RATE_MSK		NO_OS_GENMASK(10, 8)
#define AD74416H_ADC_CONV_RANGE_MSK		NO_OS_GENMASK(6, 4)
#define AD74416H_CONV_MUX_MSK			NO_OS_GENMASK(2, 0)

/* AD74416H_DIN_CONFIG0 */
#define AD74416H_COUNT_EN_MSK			NO_OS_BIT(15)
#define AD74416H_DIN_INV_COMP_OUT_MSK		NO_OS_BIT(14)
#define AD74416H_COMPARATOR_EN_MSK		NO_OS_BIT(13)
#define AD74416H_DIN_SINK_RANGE_MSK		NO_OS_BIT(12)
#define AD74416H_DIN_SINK_MSK			NO_OS_GENMASK(11, 7)
#define AD74416H_DEBOUNCE_MODE_MSK		NO_OS_BIT(6)
#define AD74416H_DEBOUNCE_TIME_MSK		NO_OS_GENMASK(4, 0)

/* AD74416H_DIN_CONFIG1 Register */
#define AD74416H_DIN_INPUT_SELECT_MSK		NO_OS_BIT(10)
#define AD74416H_DIN_SC_DET_EN_MSK		NO_OS_BIT(9)
#define AD74416H_DIN_OC_DET_EN_MSK		NO_OS_BIT(8)
#define AD74416H_DIN_THRESH_MODE_MSK		NO_OS_BIT(7)
#define AD74416H_COMP_THRESH_MSK		NO_OS_GENMASK(6, 0)

/** OUTPUT_CONFIGx Register */
#define AD74416H_AVDD_SELECT_MSK		NO_OS_GENMASK(15, 14)
#define AD74416H_ALARM_DEG_PERIOD_MSK		NO_OS_BIT(12)
#define AD74VOUT_4W_EN_MSK			NO_OS_BIT(11)
#define AD74416H_WAIT_LDAC_CMD_MSK		NO_OS_BIT(10)
#define AD74416H_VOUT_RANGE_MSK			NO_OS_BIT(7)
#define AD74416H_SLEW_EN_MSK			NO_OS_GENMASK(6, 5)
#define AD74416H_SLEW_LIN_STEP_MSK		NO_OS_GENMASK(4, 3)
#define AD74416H_SLEW_LIN_RATE_MSK		NO_OS_GENMASK(2, 1)
#define AD74416H_I_LIMIT_MSK			NO_OS_BIT(0)

/** RTD_CONFIG Register */
#define AD74416H_RTD_ADC_REF_MSK		NO_OS_BIT(3)
#define AD74416H_RTD_MODE_SEL_MSK		NO_OS_BIT(2)
#define AD74416H_RTD_EXC_SWAP_MSK		NO_OS_BIT(1)
#define AD74416H_RTD_CURRENT_MSK		NO_OS_BIT(0)

/** FET_LKG_COMP Register */
#define AD74416H_FET_SRC_LKG_COMP_EN_MSK	NO_OS_BIT(0)

/** DO_EXT_CONFIG Register */
#define AD74416H_DO_T2_MSK			NO_OS_GENMASK(12, 8)
#define AD74416H_DO_DATA_MSK			NO_OS_BIT(7)
#define AD74416H_DO_T1_MSK			NO_OS_GENMASK(6, 2)
#define AD74416H_DO_SRC_SEL_MSK			NO_OS_BIT(1)
#define AD74416H_DO_MODE_MSK			NO_OS_BIT(0)

/** I_BURNOUT_CONFIG Register */
#define AD74416H_BRN_SEN_VSENSEN_CURR_MSK	NO_OS_GENMASK(6, 5)
#define AD74416H_BRN_SEN_VSENSEN_POL_MSK	NO_OS_BIT(4)
#define AD74416H_BRN_VIOUT_CURR_MSK		NO_OS_GENAMSK(2, 1)
#define AD74416H_BRN_VIOUT_POL_MSK		NO_OS_BIT(0)

/** DAC_CODE Register*/
#define AD74416H_DAC_CODE_MSK			NO_OS_GENMASK(15, 0)

/** DAC_ACTIVE Register */
#define AD74416H_DAC_ACTIVE_MSK			NO_OS_GENMASK(15, 0)

/** ADC_CONV_CTRL Register */
#define AD74416H_ADC_RDY_CTRL_MSK		NO_OS_BIT(12)
#define AD74416H_CONV_RATE_DIAG_MSK		NO_OS_GENMASK(11, 10)
#define AD74416H_CONV_SEQ_MSK			NO_OS_GENMASK(9, 8)
#define AD74416H_DIAG_EN_MSK(x)			(NO_OS_BIT(x) << 4)
#define AD74416H_CH_EN_MSK(x)			NO_OS_BIT(x)

/** DIAG_ASSIGN register */
#define AD74416H_DIAG_ASSIGN_MSK(x)		(NO_OS_GENMASK(3, 0) << ((x) * 4))

/** GPIO_CONFIGx register */
#define AD74416H_DIN_DO_MSK			NO_OS_BIT(7, 6)
#define AD74416H_GPI_DATA_MSK			NO_OS_BIT(5)
#define AD74416H_GPO_DATA_MSK			NO_OS_BIT(4)
#define AD74416H_GP_WK_PD_EN_MSK		NO_OS_BIT(3)
#define AD74416H_GPIO_SELECT_MSK		NO_OS_GENMASK(2, 0)

/** PWR_OPTIM_CONFIG Register */
#define AD74416H_REF_EN_MSK			NO_OS_BIT(13)
#define AD74416H_SENSE_AGND_OPT_MSK		NO_OS_BIT(12)
#define AD74416H_SENSE_HF_OPT_D_MSK		NO_OS_BIT(11)
#define AD74416H_SENSE_HF_OPT_C_MSK		NO_OS_BIT(10)
#define AD74416H_SENSE_HF_OPT_B_MSK		NO_OS_BIT(9)
#define AD74416H_SENSE_HF_OPT_A_MSK		NO_OS_BIT(8)
#define AD74416H_SENSE_LF_OPT_D_MSK		NO_OS_BIT(7)
#define AD74416H_SENSE_LF_OPT_C_MSK		NO_OS_BIT(6)
#define AD74416H_SENSE_LF_OPT_B_MSK		NO_OS_BIT(5)
#define AD74416H_SENSE_LF_OPT_A_MSK		NO_OS_BIT(4)
#define AD74416H_VSENSEN_OPT_D_MSK		NO_OS_BIT(3)
#define AD74416H_VSENSEN_OPT_C_MSK		NO_OS_BIT(2)
#define AD74416H_VSENSEN_OPT_B_MSK		NO_OS_BIT(1)
#define AD74416H_VSENSEN_OPT_A_MSK		NO_OS_BIT(0)

/** WDT_CONFIG Register */
#define AD74416H_WDT_EN_MSK			NO_OS_BIT(4)
#define AD74416H_WDT_TIMEOUT_MSK		NO_OS_GENMASK(3, 0)

/** DIN_COMP_OUT Register */
#define AD74416H_DIN_COMP_OUT_D_MSK		NO_OS_BIT(3)
#define AD74416H_DIN_COMP_OUT_C_MSK		NO_OS_BIT(2)
#define AD74416H_DIN_COMP_OUT_B_MSK		NO_OS_BIT(1)
#define AD74416H_DIN_COMP_OUT_A_MSK		NO_OS_BIT(0)

/** ALERT_STATUS Register */
#define AD74416H_HART_ALERT_D_MSK		NO_OS_BIT(15)
#define AD74416H_HART_ALERT_C_MSK		NO_OS_BIT(14)
#define AD74416H_HART_ALERT_B_MSK		NO_OS_BIT(13)
#define AD74416H_HART_ALERT_A_MSK		NO_OS_BIT(12)
#define AD74416H_CHANNEL_ALERT_D_MSK		NO_OS_BIT(11)
#define AD74416H_CHANNEL_ALERT_C_MSK		NO_OS_BIT(10)
#define AD74416H_CHANNEL_ALERT_B_MSK		NO_OS_BIT(9)
#define AD74416H_CHANNEL_ALERT_A_MSK		NO_OS_BIT(8)
#define AD74416H_ADC_ERR_MSK			NO_OS_BIT(5)
#define AD74416H_TEMP_ALERT_MSK			NO_OS_BIT(4)
#define AD74416H_SPI_ERR_MSK			NO_OS_BIT(3)
#define AD74416H_SUPPLY_ERR_MSK			NO_OS_BIT(2)
#define AD74416H_WDT_RESET_OCCURRED_MSK		NO_OS_BIT(1)
#define AD74416H_RESET_OCCURRED_MSK		NO_OS_BIT(0)

/** LIVE_STATUS Register */
#define AD74416H_ANALOG_IO_STATUS_D_MSK		NO_OS_BIT(15)
#define AD74416H_ANALOG_IO_STATUS_C_MSK		NO_OS_BIT(14)
#define AD74416H_ANALOG_IO_STATUS_B_MSK		NO_OS_BIT(13)
#define AD74416H_ANALOG_IO_STATUS_A_MSK		NO_OS_BIT(12)
#define AD74416H_DO_STATUS_D_MSK		NO_OS_BIT(11)
#define AD74416H_DO_STATUS_C_MSK		NO_OS_BIT(10)
#define AD74416H_DO_STATUS_B_MSK		NO_OS_BIT(9)
#define AD74416H_DO_STATUS_A_MSK		NO_OS_BIT(8)
#define AD74416H_DIN_STATUS_D_MSK		NO_OS_BIT(7)
#define AD74416H_DIN_STATUS_C_MSK		NO_OS_BIT(6)
#define AD74416H_DIN_STATUS_B_MSK		NO_OS_BIT(5)
#define AD74416H_DIN_STATUS_A_MSK		NO_OS_BIT(4)
#define AD74416H_TEMP_ALERT_STATUS_MSK		NO_OS_BIT(3)
#define AD74416H_ADC_DATA_RDY_MSK		NO_OS_BIT(2)
#define AD74416H_ADC_BUSY_MSK			NO_OS_BIT(1)
#define AD74416H_SUPPLY_STATUS_MSK		NO_OS_BIT(0)

/* AD74416H_ADC_RESULT_UPRn Register */
#define AD74416H_CONV_RES_MUX_MSK		NO_OS_GENMASK(15, 13)
#define AD74416H_CONV_RES_RANGE_MSK		NO_OS_GENMASK(12, 10)
#define AD74416H_CONV_SEQ_COUNT_MSK		NO_OS_GENAMSK(9. 8)
#define AD74416H_CONV_RES_UPR_MSK		NO_OS_GENMASK(7, 0)

/* AD74416H_ADC_RESULTn Register */
#define AD74416H_CONV_RESULT_MSK		NO_OS_GENMASK(15, 0)

/* AD74416H_ADC_DIAG_RESULTn */
#define AD74416H_DIAG_RESULT_MSK		NO_OS_GENMASK(15, 0)

/* AD74416H_LAST_ADC_RESULT_UPRn Register */
#define AD74416H_LAST_CONV_CH_MSK		NO_OS_GENAMSK(10 8)
#define AD74416H_LAST_CONV_RES_UPR_MSK		NO_OS_GENMASK(7, 0)

/* AD74416H_ADC_RESULTn Register */
#define AD74416H_LAST_CONV_RES_MSK		NO_OS_GENMASK(15, 0)

/* AD74416H_DIN_COUNTER_UPRn Register */
#define AD74416H_DIN_CNT_UPR_MSK		NO_OS_GENMASK(15, 0)

/* AD74416H_DIN_COUNTERn Register */
#define AD74416H_DIN_CNT_MSK			NO_OS_GENMASK(15, 0)

/* AD74416H SUPPLY_ALERT_STATUS Register */
#define AD74416H_AVDD_HI_ERR_MSK		NO_OS_BIT(6)
#define AD74416H_AVDD_LO_ERR_MSK		NO_OS_BIT(5)
#define AD74416H_DO_VDD_ERR_MSK			NO_OS_BIT(4)
#define AD74416H_AVCC_ERR_MSK			NO_OS_BIT(3)
#define AD74416H_DVCC_ERR_MSK			NO_OS_BIT(2)
#define AD74416H_AVSS_ERR_MSK			NO_OS_BIT(1)
#define AD74416H_CAL_MEM_ERR_MSK		NO_OS_BIT(0)

/* AD74416H CHANNEL_ALERT_STATUS Register */
#define AD74416H_ANALOG_IO_OC_MSK		NO_OS_BIT(5)
#define AD74416H_ANALOG_IO_SC_MSK		NO_OS_BIT(4)
#define AD74416H_DO_TIMEOUT_MSK			NO_OS_BIT(3)
#define AD74416H_DO_SC_MSK			NO_OS_BIT(2)
#define AD74416H_DIN_OC_MSK			NO_OS_BIT(1)
#define AD74416H_DIN_SC_MSK			NO_OS_BIT(0)

/* AD74416H READ_SELECT Register */
#define AD74416H_READBACK_ADDR_MSK		NO_OS_GENMASK(8, 0)

/* AD74416H BURST_READ_SEL Register */
#define AD74416H_BURST_READ_SEL_MSK		NO_OS_GENMASK(15, 0)

/* AD74416H THERM_RST Register */
#define AD74416H_THERM_RST_EN_MSK		NO_OS_BIT(0)

/* AD74416H CMD_KEY Register */
#define AD74416H_CMD_KEY_MSK			NO_OS_GENMASK(15, 0)

/* AD74416H BROADCAST_CMD_KEY Register */
#define AD74416H_BROADCAST_CMD_KEY_MSK		NO_OS_GENMASK(15, 0)

/* AD74416H SCRATCHn Register */
#define AD74416H_SCRATCH_BITS_MSK		NO_OS_GENMASK(15, 0)

/* AD74416H GENERIC_ID Register */
#define AD74416H_GENERIC_ID_MSK			NO_OS_GENMASK(2, 0)

/* AD74416H SILICON_REV Register */
#define AD74416H_SILICON_REV_ID_MSK		NO_OS_GENMASK(7, 0)

/* AD74416H SILICON_ID0 Register */
#define AD74416H_UID0_MSK			NO_OS_GENMASK(6, 0)

/* AD74416H SILICON_ID1 Register */
#define AD74416H_UID2_MSK			NO_OS_GENMASK(11, 6)
#define AD74416H_UID1_MSK			NO_OS_GENMASK(5, 0)

/* AD74416H HART_ALERT_STATUSn Register */
#define AD74416H_FRM_MON_STATE_MSK		NO_OS_GENMASK(15, 13)
#define AD74416H_EOM_MSK			NO_OS_BIT(12)
#define AD74416H_RX_BCNT_MSK			NO_OS_BIT(11)
#define AD74416H_RX_CMD_MSK			NO_OS_BIT(10)
#define AD74416H_SOM_MSK			NO_OS_BIT(9)
#define AD74416H_CD_MSK				NO_OS_BIT(8)
#define AD74416H_CD_EDGE_DET_MSK		NO_OS_BIT(7)
#define AD74416H_TX_COMPLETE_MSK		NO_OS_BIT(6)
#define AD74416H_TX_FIFO_ALERT_MSK		NO_OS_BIT(5)
#define AD74416H_RX_FIFO_ALERT_MSK		NO_OS_BIT(4)
#define AD74416H_RX_OVERFLOW_ERR_MSK		NO_OS_BIT(3)
#define AD74416H_FRAME_ERR_MSK			NO_OS_BIT(2)
#define AD74416H_PARITY_ERR_MSK			NO_OS_BIT(1)
#define AD74416H_GAP_ERR_MSK			NO_OS_BIT(0)

/* AD74416H HART_RXn Register */
#define AD74416H_RFGI_MSK			NO_OS_BIT(11)
#define AD74416H_RFFE_MSK			NO_OS_BIT(10)
#define AD74416H_RFPE_MSK			NO_OS_BIT(9)
#define AD74416H_RFBI_MSK			NO_OS_BIT(8)
#define AD74416H_RBR_MSK			NO_OS_GENMASK(7, 0)

/* AD74416H HART_TXn Register */
#define AD74416H_TDR_MSK			NO_OS_GENMASK(7, 0)

/* AD74416H HART_FCRn Register */
#define AD74416H_TFTRIG_MSK			NO_OS_GENMASK(11, 8)
#define AD74416H_RFTRIG_MSK			NO_OS_GENMASK(6, 3)
#define AD74416H_TFCLR_MSK			NO_OS_BIT(2)
#define AD74416H_RFCLR_MSK			NO_OS_BIT(1)
#define AD74416H_FIFOEN_MSK			NO_OS_BIT(0)

/* AD74416H HART_MCRn Register */
#define AD74416H_RTS_MSK			NO_OS_BIT(0)

/* AD74416H HART_RFCn Register */
#define AD74416H_RFC_MSK			NO_OS_GENMASK(4, 0)

/* AD74416H HART_TFCn Register */
#define AD74416H_TFC_MSK			NO_OS_GENMASK(4, 0)

/* AD74416H HART_CONFIGn Register */
#define AD74416H_CD_EXTD_QUAL_MSK		NO_OS_BIT(13)
#define AD74416H_FRM_MON_RX_PREMX2_MSK		NO_OS_BIT(12)
#define AD74416H_FRM_MON_RST_GAP_MSK		NO_OS_BIT(11)
#define AD74416H_FRM_MON_RST_CD_MSK		NO_OS_BIT(10)
#define AD74416H_RX_ALL_CHARS_MSK		NO_OS_BIT(9)
#define AD74416H_FRM_MON_EN_MSK			NO_OS_BIT(8)
#define AD74416H_EVENT_DET_SEL_MSK		NO_OS_GENMASK(7, 6)
#define AD74416H_TX_1B_AFTER_RST_MSK		NO_OS_BIT(5)
#define AD74416H_AUTO_CLR_RST_MSK		NO_OS_BIT(4)
#define AD74416H_CD_EDGE_SEL_MSK		NO_OS_GENAMSK(3, 2)
#define AD74416H_MODEM_DUPLEX_MSK		NO_OS_BIT(1)
#define AD74416H_MODEM_PWRUP_MSK		NO_OS_BIT(0)

/* AD74416H HART_TX_PREMn Register */
#define AD74416H_TX_PREM_CNT_MSK		NO_OS_GENMASK(4, 0)

/* AD74416H HART_EVDETn Register */
#define AD74416H_EVENT_DET_TIME_MSK		NO_OS_GENMASK(15, 0)

/* AD74416H HART_TX_GAINn Register */
#define AD74416H_TX_GAIN_MSK			NO_OS_GENMASK(3, 0)

/* AD74416H HART_GPIO_IF_CONFIG Register */
#define AD74416H_HART_GPIO_IF_CH_MSK		NO_OS_GENMASK(3, 2)
#define AD74416H_HART_GPIO_IF_SEL_MSK		NO_OS_GENMASK(1, 0)

/* AD74416H HART_GPIO_MON_CONFIG Register */
#define AD74416H_HART_GPIO_MON_CH_MSK		NO_OS_GENMASK(4, 3)
#define AD74416H_HART_GPIO_MON_SEL_MSK		NO_OS_GENMASK(2, 0)

#define AD74416H_TEMP_OFFSET			-2392
#define AD74416H_TEMP_SCALE			8950
#define AD74416H_TEMP_SCALE_DIV			1000

#define AD74416H_FRAME_SIZE 			5
#define AD74416H_THRESHOLD_DAC_RANGE		98
#define AD74416H_THRESHOLD_RANGE		30000
#define AD74416H_DAC_RANGE			12000
#define AD74416H_DAC_CURRENT_RANGE		25000
#define AD74416H_DAC_RESOLUTION			16
#define AD74414H_DAC_RESOLUTION			14
#define AD74116H_CONV_TIME_US			1000000

/******************************************************************************/
/*************************** Types Declarations *******************************/
/******************************************************************************/

/**
 * @brief Operation modes of the device.
 */
enum ad74416h_op_mode {
<<<<<<< HEAD
	AD74416H_HIGH_Z,
	AD74416H_VOLTAGE_OUT,
	AD74416H_CURRENT_OUT,
	AD74416H_VOLTAGE_IN,
	AD74416H_CURRENT_IN_EXT,
	AD74416H_CURRENT_IN_LOOP,
	RESERVED,
	AD74416H_RESISTANCE,
	AD74416H_DIGITAL_INPUT,
	AD74416H_DIGITAL_INPUT_LOOP,
	AD74416H_CURRENT_OUT_HART,
	AD74416H_CURRENT_IN_EXT_HART,
	AD74416H_CURRENT_IN_LOOP_HART,
=======
	AD74416H_HIGH_Z = 0x0,
	AD74416H_VOLTAGE_OUT = 0x1,
	AD74416H_CURRENT_OUT = 0x2,
	AD74416H_VOLTAGE_IN = 0x3,
	AD74416H_CURRENT_IN_EXT = 0x4,
	AD74416H_CURRENT_IN_LOOP = 0x5,
	AD74416H_RESISTANCE = 0x7,
	AD74416H_DIGITAL_INPUT = 0x8,
	AD74416H_DIGITAL_INPUT_LOOP = 0x9,
	AD74416H_CURRENT_OUT_HART = 0x10,
	AD74416H_CURRENT_IN_EXT_HART = 0x11,
	AD74416H_CURRENT_IN_LOOP_HART = 0x12,
>>>>>>> 61addfc6
};

/**
 * @brief GPO operation modes.
 */
enum ad74416h_gpio_select {
	AD74416H_GPIO_CONFIG_HIGH_Z,
	AD74416H_GPIO_CONFIG_DATA,
	AD74416H_GPIO_CONFIG_IN,
	AD74416H_GPIO_CONFIG_COMP,
	AD74416H_GPIO_CONFIG_DO
};

/**
 * @brief Conversion range configuration values
 */
enum ad74416h_adc_range {
	AD74416H_RNG_0_12_V,
	AD74416H_RNG_NEG12_12_V,
	AD74416H_RNG_NEG0P3125_0P3125V,
	AD74416H_RNG_NEG0P3125_0V,
	AD74416H_RNG_0_0P3125V,
	AD74416H_RNG_0_0P625V,
	AD74416H_RNG_NEG104_104MV,
	AD74416H_RNG_NEG2P5_2P5V,
};

/**
 * @brief Conversion configuration values.
 */
enum ad74416h_adc_rate {
	AD74416H_10SPS_50_60HZ_HART_REJECTION,
	AD74416H_20SPS_50_60HZ_REJECTION,
	AD74416H_1K2SPS,
	AD74416H_4K8SPS,
	AD74416H_9K6SPS,
	AD74416H_19K2SPS,
	AD74416H_200SPS_HART_REJECTION,
};

/**
 * @brief ADC input configuration values.
 */
enum ad74416h_adc_conv_mux {
	AD74416H_MUX_LF_TO_AGND,
	AD74416H_MUX_HF_TO_LF,
	AD74416H_MUX_VSENSEN_TO_AGND,
	AD74416H_MUX_LF_TO_VSENSEN,
	AD74416H_MUX_AGND_TO_AGND,
};

/**
 * @brief Debounce modes for the IOx inputs when using the digital input op mode.
 */
enum ad74416h_debounce_mode {
	AD74416H_DEBOUNCE_MODE_0,
	AD74416H_DEBOUNCE_MODE_1
};

/**
 * @brief ADC conversion sequence commands.
 */
enum ad74416h_conv_seq {
	AD74416H_STOP_PWR_UP,
	AD74416H_START_SINGLE,
	AD74416H_START_CONT,
	AD74416H_STOP_PWR_DOWN,
};

/**74416h_get_live
 * @brief Possible values to be loaded in the DIAG_RESULT register
 */
enum ad74416h_diag_mode {
	AD74416H_DIAG_AGND,
	AD74416H_DIAG_TEMP,
	AD74416H_DIAG_DVCC,
	AD74416H_DIAG_AVCC,
	AD74416H_DIAG_LDO1V8,
	AD74416H_DIAG_AVDD_HI,
	AD74416H_DIAG_AVDD_LO,
	AD74416H_DIAG_AVSS,
	AD74416H_DIAG_LVIN,
	AD74416H_DIAG_DO_VDD,
	AD74416H_VSENSEP_C,
	AD74416H_VSENSEN_C,
	AD74416H_DO_C,
	AD74416H_AVDD_C,
};

/**
 * @brief The voltage step size of Full Scale DAC Voltage.
 */
enum ad74416h_slew_lin_step {
	AD74416H_STEP_0_8_PERCENT,
	AD74416H_STEP_1_5_PERCENT,
	AD74416H_STEP_6_1_PERCENT,
	AD74416H_STEP_22_2_PERCENT,
};

/**
 * @brief Possible update rates for a DAC when slew control is enabled
 */
enum ad74416h_lin_rate {
	AD74416H_LIN_RATE_4KHZ8,
	AD74416H_LIN_RATE_76KHZ8,
	AD74416H_LIN_RATE_153KHZ6,
	AD74416H_LIN_RATE_230KHZ4,
};

/**
 * @brief Possible voltage output ranges for the DAC
 */
enum ad74416h_vout_range {
	AD74416H_VOUT_RANGE_0_12V,
	AD74416H_VOUT_RANGE_NEG12_12V,
};

/**
 * @brief DAC Current limits in Vout mode
 */
enum ad74416h_i_limit {
	AD74416H_I_LIMIT0,
	AD74416H_I_LIMIT1,
};

/**
 * @brief Bitfield struct which maps on the LIVE_STATUS register
 */
struct _ad74416h_live_status {
	uint8_t SUPPLY_STATUS: 1;
	uint8_t ADC_BUSY: 1;
	uint8_t ADC_DATA_RDY: 1;
	uint8_t TEMP_ALERT_STATUS: 1;
	uint8_t DIN_STATUS_A: 1;
	uint8_t DIN_STATUS_B: 1;
	uint8_t DIN_STATUS_C: 1;
	uint8_t DIN_STATUD_D: 1;
	uint8_t DO_STATUS_A: 1;
	uint8_t DO_STATUS_B: 1;
	uint8_t DO_STATUS_C: 3;
	uint8_t DO_STATUS_D: 1;
	uint8_t ANALOG_IO_STATUS_A: 1;
	uint8_t ANALOG_IO_STATUS_B: 1;
	uint8_t ANALOG_IO_STATUS_C: 1;
	uint8_t ANALOG_IO_STATUS_D: 1;
};

/**
 * @brief Used to store the live status bit fields.
 */
union ad74416h_live_status {
	struct _ad74416h_live_status status_bits;
	uint16_t value;
};

struct ad74416h_init_param {
	uint8_t dev_addr;
	struct no_os_spi_init_param spi_ip;
	struct no_os_gpio_init_param *reset_gpio_param;
};

/**
 * @brief Device channel state.
 */

struct ad74416h_channel_config {
	bool enabled;
	enum ad74416h_op_mode function;
	enum ad74416h_vout_range vout_range;
	enum ad74416h_i_limit i_limit;
};

/**
 * @brief AD74416h device descriptor.
 */
struct ad74416h_desc {
	uint8_t dev_addr;
	struct no_os_spi_desc *spi_desc;
	uint8_t comm_buff[AD74416H_FRAME_SIZE];
	struct ad74416h_channel_config channel_configs[AD74416H_N_CHANNELS];
	struct no_os_gpio_desc *reset_gpio;
};

/******************************************************************************/
/************************ Functions Declarations ******************************/
/******************************************************************************/

/** Converts a millivolt value in the corresponding DAC 13 bit code */
int ad74416h_dac_voltage_to_code(struct ad74416h_desc *, int32_t,
				 uint16_t *, uint32_t);

/** Converts a microamp value in the corresponding DAC 16 bit code */
int ad74416h_dac_current_to_code(struct ad74416h_desc *, uint32_t, uint16_t *);

/** Write a register's value */
int ad74416h_reg_write(struct ad74416h_desc *, uint32_t, uint16_t);

/** Read a raw communication frame */
int ad74416h_reg_read_raw(struct ad74416h_desc *, uint32_t, uint8_t *);

/** Read a register's value */
int ad74416h_reg_read(struct ad74416h_desc *, uint32_t, uint16_t *);

/** Update a register's field */
int ad74416h_reg_update(struct ad74416h_desc *, uint32_t, uint16_t,
			uint16_t);

/** Get the number of active channels */
int ad74416h_nb_active_channels(struct ad74416h_desc *, uint8_t *);

/**
 * Select which information the device will respond with (in the readback field)
 * when a read operation is performed
 */
int ad74416h_set_info(struct ad74416h_desc *desc, uint16_t mode);

/** Set the operation mode for a specific channel */
int ad74416h_set_channel_function(struct ad74416h_desc *,
				  uint32_t, enum ad74416h_op_mode);

/** Set the voltage range for a specific channel */
int ad74416h_set_channel_vout_range(struct ad74416h_desc *desc, uint32_t ch,
				    enum ad74416h_vout_range vout_range);

/** Set the current limit for a specific DAC channel in vout mode */
int ad74416h_set_channel_i_limit(struct ad74416h_desc *, uint32_t,
				 enum ad74416h_i_limit);

/** Read the raw ADC raw conversion value */
int ad74416h_get_raw_adc_result(struct ad74416h_desc *, uint32_t,
				uint32_t *);

/** Enable/disable a specific ADC channel */
int ad74416h_set_adc_channel_enable(struct ad74416h_desc *, uint32_t,
				    bool);

/** Enable conversions on a diagnostic register */
int ad74416h_set_diag_channel_enable(struct ad74416h_desc *, uint32_t, bool);

/** Get the ADC measurement range for a specific channel */
int ad74416h_get_adc_range(struct ad74416h_desc *, uint32_t, uint16_t *);

/** Set the ADC measurement range for a specific channel */
int ad74416h_set_adc_range(struct ad74416h_desc *, uint32_t,
			   enum ad74416h_adc_range);

/** Get the ADC sample rate. */
int ad74416h_get_adc_rate(struct ad74416h_desc *, uint32_t,
			  enum ad74416h_adc_rate *);

/** Set the ADC sample rate. */
int ad74416h_set_adc_rate(struct ad74416h_desc *, uint32_t,
			  enum ad74416h_adc_rate);

/** Get the ADC input node */
int ad74416h_get_adc_conv_mux(struct ad74416h_desc *, uint32_t,
			      enum ad74416h_adc_conv_mux *);

/** Set the ADC input node */
int ad74416h_set_adc_conv_mux(struct ad74416h_desc *, uint32_t,
			      enum ad74416h_adc_conv_mux);

/** Start or stop ADC conversions */
int ad74416h_set_adc_conv_seq(struct ad74416h_desc *, enum ad74416h_conv_seq);

/** Get a single ADC raw value for a specific channel, then power down the ADC */
int ad74416h_get_adc_single(struct ad74416h_desc *, uint32_t, uint16_t *);

/** Read the die's temperature from the diagnostic register */
int ad74416h_get_temp(struct ad74416h_desc *, uint32_t, uint16_t *);

/** Set and load a code for the DAC on a specific channel */
int ad74416h_set_channel_dac_code(struct ad74416h_desc *, uint32_t, uint16_t);

/** Set which diagnostic value to be loaded in the DIAG_RESULT register */
int ad74416h_set_diag(struct ad74416h_desc *, uint32_t,
		      enum ad74416h_diag_mode);

/** Get the diagnostic value for a specific channel */
int ad74416h_get_diag(struct ad74416h_desc *, uint32_t, uint16_t *);

/**
 * Set the debounce mode for the IOx inputs when the ADC is running in digital
 * input mode.
 */
int ad74416h_set_debounce_mode(struct ad74416h_desc *, uint32_t,
			       enum ad74416h_debounce_mode);

/**
 * Set the debounce settle time for the IOx inputs when the ADC is
 * running in digital input mode
 */
int ad74416h_set_debounce_time(struct ad74416h_desc *, uint32_t, uint32_t);

/** Get the GPIO value for a specific channel */
int ad74416h_gpio_get(struct ad74416h_desc *, uint32_t, uint8_t *);

/** Set the GPIO operation mode */
int ad74416h_set_gpio_config(struct ad74416h_desc *, uint32_t,
			     enum ad74416h_gpio_select);

/**
 * Set the threshold, for which a signal would be considered high,
 * when the ADC is running in digital input mode
 */
int ad74416h_set_threshold(struct ad74416h_desc *, uint32_t, uint32_t);

/** Set the logic value of a GPO pin */
int ad74416h_gpio_set(struct ad74416h_desc *, uint32_t, uint8_t);

/** Read the live status bits */
int ad74416h_get_live(struct ad74416h_desc *,
		      union ad74416h_live_status *);

/** Configure and enable slew rate control for a DAC on a specific channel */
int ad74416h_dac_slew_enable(struct ad74416h_desc *, uint32_t,
			     enum ad74416h_slew_lin_step,
			     enum ad74416h_lin_rate);

/** Disable the slew rate control */
int ad74416h_dac_slew_disable(struct ad74416h_desc *, uint32_t);

/** Enable or disable the higher thermal reset */
int ad74416h_set_therm_rst(struct ad74416h_desc *, bool);

/** Perform a soft reset */
int ad74416h_reset(struct ad74416h_desc *);

/** Initialize the device structure */
int ad74416h_init(struct ad74416h_desc **, struct ad74416h_init_param *);

/** Free the device descriptor */
int ad74416h_remove(struct ad74416h_desc *desc);

#endif // _AD74416H_H<|MERGE_RESOLUTION|>--- conflicted
+++ resolved
@@ -436,21 +436,6 @@
  * @brief Operation modes of the device.
  */
 enum ad74416h_op_mode {
-<<<<<<< HEAD
-	AD74416H_HIGH_Z,
-	AD74416H_VOLTAGE_OUT,
-	AD74416H_CURRENT_OUT,
-	AD74416H_VOLTAGE_IN,
-	AD74416H_CURRENT_IN_EXT,
-	AD74416H_CURRENT_IN_LOOP,
-	RESERVED,
-	AD74416H_RESISTANCE,
-	AD74416H_DIGITAL_INPUT,
-	AD74416H_DIGITAL_INPUT_LOOP,
-	AD74416H_CURRENT_OUT_HART,
-	AD74416H_CURRENT_IN_EXT_HART,
-	AD74416H_CURRENT_IN_LOOP_HART,
-=======
 	AD74416H_HIGH_Z = 0x0,
 	AD74416H_VOLTAGE_OUT = 0x1,
 	AD74416H_CURRENT_OUT = 0x2,
@@ -463,7 +448,6 @@
 	AD74416H_CURRENT_OUT_HART = 0x10,
 	AD74416H_CURRENT_IN_EXT_HART = 0x11,
 	AD74416H_CURRENT_IN_LOOP_HART = 0x12,
->>>>>>> 61addfc6
 };
 
 /**
